package sfu

import (
	"context"
	"sync"
	"time"

	"github.com/golang/glog"
	"github.com/pion/rtp"
	"github.com/pion/webrtc/v3"
	"golang.org/x/exp/slices"
)

type BitratesConfig struct {
	AudioRed         uint32 `json:"audio_red,omitempty" yaml:"audio_red,omitempty" mapstructure:"audio_red,omitempty"`
	Audio            uint32 `json:"audio,omitempty" yaml:"audio,omitempty" mapstructure:"audio,omitempty"`
	Video            uint32 `json:"video,omitempty" yaml:"video,omitempty" mapstructure:"video,omitempty"`
	VideoHigh        uint32 `json:"video_high,omitempty" yaml:"video_high,omitempty" mapstructure:"video_high,omitempty"`
	VideoHighPixels  uint32 `json:"video_high_pixels,omitempty" yaml:"video_high_pixels,omitempty" mapstructure:"video_high_pixels,omitempty"`
	VideoMid         uint32 `json:"video_mid,omitempty" yaml:"video_mid,omitempty" mapstructure:"video_mid,omitempty"`
	VideoMidPixels   uint32 `json:"video_mid_pixels,omitempty" yaml:"video_mid_pixels,omitempty" mapstructure:"video_mid_pixels,omitempty"`
	VideoLow         uint32 `json:"video_low,omitempty" yaml:"video_low,omitempty" mapstructure:"video_low,omitempty"`
	VideoLowPixels   uint32 `json:"video_low_pixels,omitempty" yaml:"video_low_pixels,omitempty" mapstructure:"video_low_pixels,omitempty"`
	InitialBandwidth uint32 `json:"initial_bandwidth,omitempty" yaml:"initial_bandwidth,omitempty" mapstructure:"initial_bandwidth,omitempty"`
}

func DefaultBitrates() BitratesConfig {
	return BitratesConfig{
<<<<<<< HEAD
		AudioRed:         48_000 * 1.5,
=======
		AudioRed:         65_000,
>>>>>>> cff2bb71
		Audio:            48_000,
		Video:            1_200_000,
		VideoHigh:        1_200_000,
		VideoHighPixels:  720,
		VideoMid:         500_000,
		VideoMidPixels:   360,
		VideoLow:         150_000,
		VideoLowPixels:   180,
		InitialBandwidth: 1_000_000,
	}
}

type SFUClients struct {
	clients map[string]*Client
	mu      sync.Mutex
}

func (s *SFUClients) GetClients() map[string]*Client {
	s.mu.Lock()
	defer s.mu.Unlock()

	clients := make(map[string]*Client)
	for k, v := range s.clients {
		clients[k] = v
	}

	return clients
}

func (s *SFUClients) GetClient(id string) (*Client, error) {
	s.mu.Lock()
	defer s.mu.Unlock()

	if client, ok := s.clients[id]; ok {
		return client, nil
	}

	return nil, ErrClientNotFound
}

func (s *SFUClients) Length() int {
	s.mu.Lock()
	defer s.mu.Unlock()

	return len(s.clients)
}

func (s *SFUClients) Add(client *Client) error {
	s.mu.Lock()
	defer s.mu.Unlock()

	if _, ok := s.clients[client.ID()]; ok {
		return ErrClientExists
	}

	s.clients[client.ID()] = client

	return nil
}

func (s *SFUClients) Remove(client *Client) error {
	s.mu.Lock()
	defer s.mu.Unlock()

	if _, ok := s.clients[client.ID()]; !ok {
		return ErrClientNotFound
	}

	delete(s.clients, client.ID())

	return nil
}

type SFU struct {
	bitratesConfig            BitratesConfig
	clients                   *SFUClients
	context                   context.Context
	cancel                    context.CancelFunc
	codecs                    []string
	dataChannels              *SFUDataChannelList
	idleChan                  chan bool
	iceServers                []webrtc.ICEServer
	mu                        sync.Mutex
	mux                       *UDPMux
	onStop                    func()
	pliInterval               time.Duration
	enableBandwidthEstimator  bool
	qualityRef                QualityPreset
	portStart                 uint16
	portEnd                   uint16
	onTrackAvailableCallbacks []func(tracks []ITrack)
	onClientRemovedCallbacks  []func(*Client)
	onClientAddedCallbacks    []func(*Client)
	relayTracks               map[string]ITrack
}

type PublishedTrack struct {
	ClientID string
	Track    webrtc.TrackLocal
}

type sfuOptions struct {
	IceServers               []webrtc.ICEServer
	Mux                      *UDPMux
	PortStart                uint16
	PortEnd                  uint16
	Bitrates                 BitratesConfig
	QualityPreset            QualityPreset
	Codecs                   []string
	PLIInterval              time.Duration
	EnableBandwidthEstimator bool
}

// @Param muxPort: port for udp mux
func New(ctx context.Context, opts sfuOptions) *SFU {
	localCtx, cancel := context.WithCancel(ctx)

	sfu := &SFU{
		clients:                   &SFUClients{clients: make(map[string]*Client), mu: sync.Mutex{}},
		context:                   localCtx,
		cancel:                    cancel,
		codecs:                    opts.Codecs,
		dataChannels:              NewSFUDataChannelList(),
		mu:                        sync.Mutex{},
		iceServers:                opts.IceServers,
		mux:                       opts.Mux,
		bitratesConfig:            opts.Bitrates,
		enableBandwidthEstimator:  opts.EnableBandwidthEstimator,
		pliInterval:               opts.PLIInterval,
		qualityRef:                opts.QualityPreset,
		portStart:                 opts.PortStart,
		portEnd:                   opts.PortEnd,
		onTrackAvailableCallbacks: make([]func(tracks []ITrack), 0),
		onClientRemovedCallbacks:  make([]func(*Client), 0),
		onClientAddedCallbacks:    make([]func(*Client), 0),
	}

	go func() {
	Out:
		for {
			select {
			case isIdle := <-sfu.idleChan:
				if isIdle {
					break Out
				}
			case <-sfu.context.Done():
				break Out
			}
		}

		cancel()
		sfu.Stop()
	}()

	return sfu
}

func (s *SFU) addClient(client *Client) {
	if err := s.clients.Add(client); err != nil {
		glog.Error("sfu: failed to add client ", err)
		return
	}

	s.onClientAdded(client)
}

func (s *SFU) createClient(id string, name string, peerConnectionConfig webrtc.Configuration, opts ClientOptions) *Client {

	client := NewClient(s, id, name, peerConnectionConfig, opts)

	// Get the LocalDescription and take it to base64 so we can paste in browser
	return client
}

func (s *SFU) NewClient(id, name string, opts ClientOptions) *Client {
	peerConnectionConfig := webrtc.Configuration{
		ICEServers: s.iceServers,
	}

	client := s.createClient(id, name, peerConnectionConfig, opts)

	client.OnConnectionStateChanged(func(connectionState webrtc.PeerConnectionState) {
		glog.Info("client: connection state changed ", client.ID(), connectionState)
		switch connectionState {
		case webrtc.PeerConnectionStateConnected:
			if client.state.Load() == ClientStateNew {
				client.state.Store(ClientStateActive)
				client.onJoined()

				// trigger available tracks from other clients

				availableTracks := make([]ITrack, 0)

				for _, c := range s.clients.GetClients() {
					for _, track := range c.tracks.GetTracks() {
						if track.ClientID() != client.ID() {
							availableTracks = append(availableTracks, track)
						}
					}
				}

				// add relay tracks
				for _, track := range s.relayTracks {
					availableTracks = append(availableTracks, track)
				}

				if len(availableTracks) > 0 {
					client.onTracksAvailable(availableTracks)
				}

				// make sure the exisiting data channels is created on new clients
				s.createExistingDataChannels(client)
				var internalDataChannel *webrtc.DataChannel
				var err error

				if internalDataChannel, err = client.createInternalDataChannel("internal", client.onInternalMessage); err != nil {
					glog.Error("client: error create internal data channel ", err)
				}

				client.internalDataChannel = internalDataChannel

				client.renegotiate()
			}

			if len(client.pendingReceivedTracks) > 0 {
				isNeedNegotiation := client.processPendingTracks()

				if isNeedNegotiation {
					client.renegotiate()
				}
			}

		case webrtc.PeerConnectionStateClosed:
			client.afterClosed()
		case webrtc.PeerConnectionStateFailed:
			client.startIdleTimeout()
		case webrtc.PeerConnectionStateConnecting:
			client.cancelIdleTimeout()
		}
	})

	client.onTrack = func(track ITrack) {
		if err := client.pendingPublishedTracks.Add(track); err == ErrTrackExists {
			// not an error could be because a simulcast track already added
			return
		}

		// don't publish track when not all the tracks are received
		// TODO:
		// 1. need to handle simulcast track because  it will be counted as single track
		if client.Type() == ClientTypePeer && int(client.initialTracksCount.Load()) > client.pendingPublishedTracks.Length() {
			return
		}

		glog.Info("publish tracks")

		availableTracks := client.pendingPublishedTracks.GetTracks()

		if client.onTracksAdded != nil {
			client.onTracksAdded(availableTracks)
		}

		// broadcast to client with auto subscribe tracks
		s.broadcastTracksToAutoSubscribeClients(client.ID(), availableTracks)
	}

	client.peerConnection.PC().OnSignalingStateChange(func(state webrtc.SignalingState) {
		if state == webrtc.SignalingStateStable && client.pendingRemoteRenegotiation.Load() {
			client.pendingRemoteRenegotiation.Store(false)
			client.allowRemoteRenegotiation()
		}
	})

	s.addClient(client)

	return client
}

func (s *SFU) AvailableTracks() []ITrack {
	tracks := make([]ITrack, 0)

	for _, client := range s.clients.GetClients() {
		tracks = append(tracks, client.publishedTracks.GetTracks()...)
	}

	return tracks
}

// Syncs track from connected client to other clients
// returns true if need renegotiation
func (s *SFU) syncTrack(client *Client) bool {
	publishedTrackIDs := make([]string, 0)
	for _, track := range client.publishedTracks.GetTracks() {
		publishedTrackIDs = append(publishedTrackIDs, track.ID())
	}

	subscribes := make([]SubscribeTrackRequest, 0)

	for _, clientPeer := range s.clients.GetClients() {
		for _, track := range clientPeer.tracks.GetTracks() {
			if client.ID() != clientPeer.ID() {
				if !slices.Contains(publishedTrackIDs, track.ID()) {
					subscribes = append(subscribes, SubscribeTrackRequest{
						ClientID: clientPeer.ID(),
						TrackID:  track.ID(),
					})
				}
			}
		}
	}

	if len(subscribes) > 0 {
		err := client.SubscribeTracks(subscribes)
		if err != nil {
			glog.Error("client: failed to subscribe tracks ", err)
		}

		return true
	}

	return false
}

func (s *SFU) Stop() {
	s.mu.Lock()
	defer s.mu.Unlock()

	for _, client := range s.clients.GetClients() {
		client.PeerConnection().Close()
	}

	if s.onStop != nil {
		s.onStop()
	}

	s.cancel()

}

func (s *SFU) OnStopped(callback func()) {
	s.mu.Lock()
	defer s.mu.Unlock()

	s.onStop = callback
}

func (s *SFU) OnClientAdded(callback func(*Client)) {
	s.mu.Lock()
	defer s.mu.Unlock()

	s.onClientAddedCallbacks = append(s.onClientAddedCallbacks, callback)
}

func (s *SFU) OnClientRemoved(callback func(*Client)) {
	s.mu.Lock()
	defer s.mu.Unlock()

	s.onClientRemovedCallbacks = append(s.onClientRemovedCallbacks, callback)
}

func (s *SFU) onAfterClientStopped(client *Client) {
	if err := s.removeClient(client); err != nil {
		glog.Error("sfu: failed to remove client ", err)
	}
}

func (s *SFU) onClientAdded(client *Client) {
	for _, callback := range s.onClientAddedCallbacks {
		callback(client)
	}
}

func (s *SFU) onClientRemoved(client *Client) {
	for _, callback := range s.onClientRemovedCallbacks {
		callback(client)
	}
}

func (s *SFU) onTracksAvailable(tracks []ITrack) {
	s.mu.Lock()
	defer s.mu.Unlock()

	for _, client := range s.clients.GetClients() {
		if !client.IsSubscribeAllTracks.Load() {
			// filter out tracks from the same client
			filteredTracks := make([]ITrack, 0)
			for _, track := range tracks {
				if track.ClientID() != client.ID() {
					filteredTracks = append(filteredTracks, track)
				}
			}

			if len(filteredTracks) > 0 {
				client.onTracksAvailable(tracks)
			}
		}
	}

	for _, callback := range s.onTrackAvailableCallbacks {
		if callback != nil {
			callback(tracks)
		}
	}
}

func (s *SFU) broadcastTracksToAutoSubscribeClients(ownerID string, tracks []ITrack) {
	trackReq := make([]SubscribeTrackRequest, 0)
	for _, track := range tracks {
		trackReq = append(trackReq, SubscribeTrackRequest{
			ClientID: track.ClientID(),
			TrackID:  track.ID(),
		})
	}

	for _, client := range s.clients.GetClients() {
		if ownerID != client.ID() && client.IsSubscribeAllTracks.Load() {
			if err := client.SubscribeTracks(trackReq); err != nil {
				glog.Error("client: failed to subscribe tracks ", err)
			}
		}
	}
}

func (s *SFU) GetClient(id string) (*Client, error) {
	s.mu.Lock()
	defer s.mu.Unlock()

	return s.clients.GetClient(id)
}

func (s *SFU) removeClient(client *Client) error {
	if err := s.clients.Remove(client); err != nil {
		glog.Error("sfu: failed to remove client ", err)
		return err
	}

	s.onClientRemoved(client)

	return nil
}

func (s *SFU) CreateDataChannel(label string, opts DataChannelOptions) error {
	s.mu.Lock()
	defer s.mu.Unlock()

	dc := s.dataChannels.Get(label)
	if dc != nil {
		return ErrDataChannelExists
	}

	s.dataChannels.Add(label, opts)

	errors := []error{}
	initOpts := &webrtc.DataChannelInit{
		Ordered: &opts.Ordered,
	}

	for _, client := range s.clients.GetClients() {
		if len(opts.ClientIDs) > 0 {
			if !slices.Contains(opts.ClientIDs, client.ID()) {
				continue
			}
		}

		err := client.createDataChannel(label, initOpts)
		if err != nil {
			errors = append(errors, err)
		}
	}

	return FlattenErrors(errors)
}

func (s *SFU) setupMessageForwarder(clientID string, d *webrtc.DataChannel) {
	d.OnMessage(func(msg webrtc.DataChannelMessage) {
		// broadcast to all clients
		s.mu.Lock()
		defer s.mu.Unlock()

		for _, client := range s.clients.GetClients() {
			// skip the sender
			if client.id == clientID {
				continue
			}

			dc := client.dataChannels.Get(d.Label())
			if dc == nil {
				continue
			}

			if dc.ReadyState() != webrtc.DataChannelStateOpen {
				dc.OnOpen(func() {
					dc.Send(msg.Data)
				})
			} else {
				dc.Send(msg.Data)
			}
		}
	})
}

func (s *SFU) createExistingDataChannels(c *Client) {
	s.mu.Lock()
	defer s.mu.Unlock()

	for _, dc := range s.dataChannels.dataChannels {
		initOpts := &webrtc.DataChannelInit{
			Ordered: &dc.isOrdered,
		}
		if len(dc.clientIDs) > 0 {
			if !slices.Contains(dc.clientIDs, c.id) {
				continue
			}
		}

		if err := c.createDataChannel(dc.label, initOpts); err != nil {
			glog.Error("datachanel: error on create existing data channels, ", err)
		}
	}
}

func (s *SFU) TotalActiveSessions() int {
	s.mu.Lock()
	defer s.mu.Unlock()

	count := 0
	for _, c := range s.clients.GetClients() {
		if c.PeerConnection().PC().ConnectionState() == webrtc.PeerConnectionStateConnected {
			count++
		}
	}

	return count
}

func (s *SFU) QualityLevelToBitrate(level QualityLevel) uint32 {
	switch level {
	case QualityAudioRed:
		return s.bitratesConfig.AudioRed
	case QualityAudio:
		return s.bitratesConfig.Audio
	case QualityLow:
		return s.bitratesConfig.VideoLow
	case QualityMid:
		return s.bitratesConfig.VideoMid
	case QualityHigh:
		return s.bitratesConfig.VideoHigh
	default:
		return 0
	}
}

func (s *SFU) PLIInterval() time.Duration {
	s.mu.Lock()
	defer s.mu.Unlock()

	return s.pliInterval
}

func (s *SFU) QualityPreset() QualityPreset {
	s.mu.Lock()
	defer s.mu.Unlock()

	return s.qualityRef
}

func (s *SFU) OnTracksAvailable(callback func(tracks []ITrack)) {
	s.mu.Lock()
	defer s.mu.Unlock()

	s.onTrackAvailableCallbacks = append(s.onTrackAvailableCallbacks, callback)
}

func (s *SFU) AddRelayTrack(ctx context.Context, id, streamid, rid, clientid string, kind webrtc.RTPCodecType, ssrc webrtc.SSRC, mimeType string, rtpChan chan *rtp.Packet) error {
	var track ITrack

	relayTrack := NewTrackRelay(id, streamid, rid, kind, ssrc, mimeType, rtpChan)

	onPLI := func() error {
		return nil
	}

	if rid == "" {
		// not simulcast
		track = newTrack(ctx, clientid, relayTrack, s.pliInterval, onPLI, nil, nil)
		s.mu.Lock()
		s.relayTracks[relayTrack.ID()] = track
		s.mu.Unlock()
	} else {
		// simulcast
		var simulcast *SimulcastTrack
		var ok bool

		s.mu.Lock()
		track, ok := s.relayTracks[relayTrack.ID()]
		if !ok {
			// if track not found, add it
			track = newSimulcastTrack(ctx, clientid, relayTrack, s.pliInterval, onPLI, nil, nil)
			s.relayTracks[relayTrack.ID()] = track

		} else if simulcast, ok = track.(*SimulcastTrack); ok {
			simulcast.AddRemoteTrack(relayTrack, nil, nil)
		}
		s.mu.Unlock()
	}

	s.broadcastTracksToAutoSubscribeClients(clientid, []ITrack{track})

	s.onTracksAvailable([]ITrack{track})

	return nil
}<|MERGE_RESOLUTION|>--- conflicted
+++ resolved
@@ -26,11 +26,7 @@
 
 func DefaultBitrates() BitratesConfig {
 	return BitratesConfig{
-<<<<<<< HEAD
-		AudioRed:         48_000 * 1.5,
-=======
 		AudioRed:         65_000,
->>>>>>> cff2bb71
 		Audio:            48_000,
 		Video:            1_200_000,
 		VideoHigh:        1_200_000,
