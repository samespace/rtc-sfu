--- conflicted
+++ resolved
@@ -57,13 +57,8 @@
 		id:                      track.ID(),
 		streamid:                track.StreamID(),
 		context:                 ctx,
-<<<<<<< HEAD
-		kind:                    t.base.kind,
-		mimeType:                t.base.codec.MimeType,
-=======
 		kind:                    track.Kind(),
 		mimeType:                track.Codec().MimeType,
->>>>>>> 50ebbc4c
 		client:                  c,
 		localTrack:              track,
 		remoteTrack:             t,
