--- conflicted
+++ resolved
@@ -15,12 +15,8 @@
 
 require (
 	github.com/jaevor/go-nanoid v1.3.0
-<<<<<<< HEAD
 	github.com/minio/minio-go/v7 v7.0.92
-	github.com/pion/ice/v4 v4.0.7
-=======
 	github.com/pion/ice/v4 v4.0.10
->>>>>>> b4586fec
 	github.com/pion/turn/v4 v4.0.0
 	github.com/pion/webrtc/v4 v4.1.0
 	golang.org/x/exp v0.0.0-20230905200255-921286631fa9
@@ -28,7 +24,6 @@
 )
 
 require (
-<<<<<<< HEAD
 	github.com/dustin/go-humanize v1.0.1 // indirect
 	github.com/go-ini/ini v1.67.0 // indirect
 	github.com/goccy/go-json v0.10.5 // indirect
@@ -37,10 +32,7 @@
 	github.com/minio/crc64nvme v1.0.1 // indirect
 	github.com/minio/md5-simd v1.1.2 // indirect
 	github.com/philhofer/fwd v1.1.3-0.20240916144458-20a13a1f6b7c // indirect
-	github.com/pion/dtls/v3 v3.0.4 // indirect
-=======
 	github.com/pion/dtls/v3 v3.0.6 // indirect
->>>>>>> b4586fec
 	github.com/pion/mdns/v2 v2.0.7 // indirect
 	github.com/pion/srtp/v3 v3.0.4 // indirect
 	github.com/pion/stun/v3 v3.0.0 // indirect
